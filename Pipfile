--- conflicted
+++ resolved
@@ -19,12 +19,8 @@
 pytest-flask = "*"
 coverage = "*"
 dnspython = "*"
-<<<<<<< HEAD
-pymongo = {extras = ["tls", "srv"], version = "==4.10.0"}
 pydantic = "*"
-=======
 pymongo = {extras = ["tls", "srv"], version = "*"}
->>>>>>> 92ad1d7e
 gunicorn = "*"
 
 [dev-packages]
