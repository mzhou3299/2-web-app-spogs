<!DOCTYPE html>
<html lang="en">
  <head>
    <meta charset="utf-8" />
    <meta name="viewport" content="width=device-width, initial-scale=1" />
    <title>Homework</title>
    <link
      rel="stylesheet"
      href="{{ url_for('static', filename='css/styles.css') }}"
    />
  </head>
  <body>
    <main id="app">
<<<<<<< HEAD
      {% with messages = get_flashed_messages(with_categories=true) %}
        {% if messages %}
          <div class="flash-messages">
            {% for category, message in messages %}
              <div class="flash flash-{{ category }}">{{ message }}</div>
            {% endfor %}
          </div>
        {% endif %}
      {% endwith %}
      {% block content %}{% endblock %}
    </main>
=======
      {% with messages = get_flashed_messages() %} {% if messages %}
      <div class="flash-messages">
        {% for message in messages %}
        <div class="flash-message">{{ message }}</div>
        {% endfor %}
      </div>
      {% endif %} {% endwith %} {% block content %}{% endblock %}
    </main>
    <script defer src="{{ url_for('static', filename='js/app.js') }}"></script>
>>>>>>> 92ad1d7e
  </body>
</html><|MERGE_RESOLUTION|>--- conflicted
+++ resolved
@@ -11,7 +11,6 @@
   </head>
   <body>
     <main id="app">
-<<<<<<< HEAD
       {% with messages = get_flashed_messages(with_categories=true) %}
         {% if messages %}
           <div class="flash-messages">
@@ -23,16 +22,5 @@
       {% endwith %}
       {% block content %}{% endblock %}
     </main>
-=======
-      {% with messages = get_flashed_messages() %} {% if messages %}
-      <div class="flash-messages">
-        {% for message in messages %}
-        <div class="flash-message">{{ message }}</div>
-        {% endfor %}
-      </div>
-      {% endif %} {% endwith %} {% block content %}{% endblock %}
-    </main>
-    <script defer src="{{ url_for('static', filename='js/app.js') }}"></script>
->>>>>>> 92ad1d7e
   </body>
 </html>