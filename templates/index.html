--- conflicted
+++ resolved
@@ -3,13 +3,9 @@
 <header class="topbar">
   <h1>Homework</h1>
   <div class="row">
-<<<<<<< HEAD
     <a href="{{ url_for('search') }}" class="btn-icon-search" title="Search">🔍</a>
     <a href="{{ url_for('add_assignment') }}" class="btn-primary">Add</a>
-=======
-    <button id="addBtn" class="btn-primary">Add</button>
-    <a href="/logout" class="btn-secondary">Logout</a>
->>>>>>> 92ad1d7e
+    <a href="{{ url_for('logout') }}" class="btn-seconday">Logout</a>
   </div>
 </header>
 
