--- conflicted
+++ resolved
@@ -3,16 +3,12 @@
 <header class="topbar">
   <h1>Homework</h1>
   <div class="row">
-<<<<<<< HEAD
-    <button id="addBtn" class="btn-primary">Add</button>
-    <button id="helpBtn" class="btn-icon" title="Help">?</button>
+    <a href="{{ url_for('help_page') }}" class="btn-secondary" style="margin-left: 4px;">Help</a>
     <!-- placeholder; appears only after Add is clicked -->
     <button id="newAssignmentBtn" class="btn-secondary hidden" aria-hidden="true">New Assignment</button>
-=======
     <a href="{{ url_for('search') }}" class="btn-icon-search" title="Search">🔍</a>
     <a href="{{ url_for('add_assignment') }}" class="btn-primary">Add</a>
     <a href="{{ url_for('logout') }}" class="btn-secondary">Logout</a>
->>>>>>> 40577e6d
   </div>
 </header>
 
@@ -35,9 +31,7 @@
             </div>
             <div class="actions">
               <a href="{{ url_for('edit_assignment', assignment_id=assignment.id) }}" class="btn-icon">Edit</a>
-              <form method="POST" action="{{ url_for('delete_assignment', assignment_id=assignment.id) }}" style="display: inline; margin: 0;" onsubmit="return confirm('Delete this assignment?')">
-                <button type="submit" class="btn-icon">Del</button>
-              </form>
+              <button class="btn-icon" title="Delete" onclick="openDeletePopup('{{ assignment.id }}', '{{ assignment.title|escape }}')">🗑️</button>
             </div>
           </div>
           <div class="meta">
@@ -58,4 +52,33 @@
     {% endfor %}
   </section>
 {% endif %}
+<!-- Delete confirmation popup -->
+<div id="deletePopup" class="sheet hidden">
+  <div class="sheet-content">
+    <p id="deleteMessage" style="margin-bottom: 16px; text-align: center;"></p>
+    <div class="row" style="justify-content: center;">
+      <form id="deleteForm" method="POST">
+        <button type="submit" class="btn-primary">Yes, delete</button>
+      </form>
+      <button id="cancelDelete" class="btn-secondary">Cancel</button>
+    </div>
+  </div>
+</div>
+
+<script>
+  const popup = document.getElementById("deletePopup");
+  const msg = document.getElementById("deleteMessage");
+  const form = document.getElementById("deleteForm");
+  const cancel = document.getElementById("cancelDelete");
+
+  function openDeletePopup(id, title) {
+    msg.textContent = `Are you sure you want to delete "${title}"?`;
+    form.action = `/delete/${id}`;
+    popup.classList.remove("hidden");
+  }
+
+  cancel.addEventListener("click", () => {
+    popup.classList.add("hidden");
+  });
+</script>
 {% endblock %}