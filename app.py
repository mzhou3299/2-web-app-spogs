--- conflicted
+++ resolved
@@ -3,8 +3,9 @@
 from io import StringIO
 from datetime import datetime, date, timedelta
 from dotenv import load_dotenv
-<<<<<<< HEAD
 from flask import Flask, render_template, redirect, url_for, request, flash, Response
+from flask_login import LoginManager, UserMixin, login_user, logout_user, login_required, current_user
+from werkzeug.security import generate_password_hash, check_password_hash
 from pymongo import MongoClient
 from bson.objectid import ObjectId
 from collections import defaultdict
@@ -20,17 +21,6 @@
 
 load_dotenv()
 app = Flask(__name__)
-# Work in Progress: Use secret key for user authentication
-app.secret_key = os.getenv("SECRET_KEY", "dev-secret-key-change-in-production")
-=======
-from flask import Flask, render_template, redirect, url_for, request, jsonify, flash
-from flask_login import LoginManager, UserMixin, login_user, logout_user, login_required, current_user
-from pymongo import MongoClient
-from bson.objectid import ObjectId
-from werkzeug.security import generate_password_hash, check_password_hash
-
-load_dotenv()
-app = Flask(__name__)
 app.secret_key = os.getenv("SECRET_KEY", "dev-secret-key-change-in-production")
 
 # Initialize Flask-Login
@@ -38,7 +28,6 @@
 login_manager.init_app(app)
 login_manager.login_view = "login"
 
->>>>>>> 92ad1d7e
 client = MongoClient(
     os.getenv("MONGO_URI"),
     username=os.getenv("MONGO_USER"),
@@ -53,7 +42,6 @@
         self.id = user_id
         self.username = username
         self.email = email
-
 
 @login_manager.user_loader
 def load_user(user_id):
@@ -67,8 +55,6 @@
         )
     return None
 
-
-<<<<<<< HEAD
 def group_by_date(assignments):
     """Group assignments by due date with formatted labels"""
     groups = defaultdict(list)
@@ -105,31 +91,6 @@
     status = {
         'is_overdue': False,
         'is_due_soon': False
-=======
-def serialize(doc):
-    return {
-        "id": str(doc["_id"]),
-        "title": doc.get("title", ""),
-        "course": doc.get("course", ""),
-        "notes": doc.get("notes", ""),
-        "due_date": (
-            doc.get("due_date").strftime("%Y-%m-%d")
-            if isinstance(doc.get("due_date"), (datetime, date))
-            else doc.get("due_date", "")
-        ),
-        "priority": doc.get("priority", 2),
-        "completed": bool(doc.get("completed", False)),
-        "created_at": (
-            doc.get("created_at").isoformat()
-            if isinstance(doc.get("created_at"), datetime)
-            else None
-        ),
-        "updated_at": (
-            doc.get("updated_at").isoformat()
-            if isinstance(doc.get("updated_at"), datetime)
-            else None
-        ),
->>>>>>> 92ad1d7e
     }
     
     if assignment.get('completed', False):
@@ -172,10 +133,10 @@
 with app.app_context():
     col.create_index([("due_date", 1)])
     col.create_index([("created_at", -1)])
-<<<<<<< HEAD
     col.create_index([("course", 1)])
     col.create_index([("updated_at", -1)])
     col.create_index([("completed", 1), ("updated_at", -1)])
+    col.create_index([("user_id", 1)])
 
 @app.get("/")
 def index():
@@ -198,27 +159,9 @@
     
     grouped_assignments = group_by_date(assignments)
     
-    return render_template("index.html", grouped_assignments=grouped_assignments, has_assignments=len(assignments) > 0)
-=======
-    col.create_index([("user_id", 1)])
-
-
-@app.get("/")
-def index():
-    """Redirect to login if not authenticated, otherwise show assignments"""
     if current_user.is_authenticated:
-        return render_template("index.html")
+        return render_template("index.html", grouped_assignments=grouped_assignments, has_assignments=len(assignments) > 0)
     return redirect(url_for("login"))
-
-
-@app.get("/api/assignments")
-@login_required
-def list_assignments():
-    """Get assignments for the current logged-in user only"""
-    cur = col.find({"user_id": current_user.id}).sort([("due_date", 1), ("created_at", -1)])
-    return jsonify([serialize(d) for d in cur])
->>>>>>> 92ad1d7e
-
 
 @app.route("/add", methods=["GET", "POST"])
 @login_required
@@ -232,7 +175,6 @@
         POST: redirect (Response): A redirect response to the home page.
     """
     if request.method == "POST":
-<<<<<<< HEAD
         try:
             # If priority is not provided, default to 2
             priority_str = request.form.get("priority", "").strip()
@@ -242,6 +184,7 @@
             estimated_time = int(estimated_time_str) if estimated_time_str else None
             
             assignment_data = AssignmentCreate(
+                user_id: current_user.id,
                 title=request.form.get("title", ""),
                 course=request.form.get("course", ""),
                 notes=request.form.get("notes", ""),
@@ -268,6 +211,7 @@
     return render_template("add_assignment.html")
 
 @app.post("/toggle/<string:assignment_id>")
+@login_required
 def toggle_assignment(assignment_id):
     """Toggle the completed status of an assignment"""
     try:
@@ -282,12 +226,14 @@
     new_completed = not bool(doc.get("completed", False))
     col.update_one(
         {"_id": oid},
-        {"$set": {"completed": new_completed, "updated_at": datetime.utcnow()}}
+        {"$set": {"completed": new_completed, "updated_at": datetime.utcnow()}},
+        {"user_id": current_user.id}
     )
     
     return redirect(url_for("index"))
 
 @app.post("/delete/<string:assignment_id>")
+@login_required
 def delete_assignment(assignment_id):
     """Delete an assignment"""
     try:
@@ -295,10 +241,11 @@
     except Exception:
         return "Invalid assignment ID", 400
     
-    col.delete_one({"_id": oid})
+    col.delete_one({"_id": oid, "user_id": current_user.id})
     return redirect(url_for("index"))
 
 @app.route("/edit/<string:assignment_id>", methods=["GET", "POST"])
+@login_required
 def edit_assignment(assignment_id):
     """Edit an existing assignment"""
     try:
@@ -322,6 +269,7 @@
             estimated_time = int(estimated_time_str) if estimated_time_str else None
             
             assignment_data = AssignmentUpdate(
+                user_id=current_user.id,
                 title=request.form.get("title", ""),
                 course=request.form.get("course", ""),
                 notes=request.form.get("notes", ""),
@@ -331,7 +279,7 @@
             )
             
             update_doc = assignment_update_to_dict(assignment_data)
-            col.update_one({"_id": oid}, {"$set": update_doc})
+            col.update_one({"_id": oid, "user_id": current_user.id}, {"$set": update})
             
             flash("Assignment updated successfully!", "success")
             return redirect(url_for("index"))
@@ -351,6 +299,7 @@
     return render_template("edit_assignment.html", assignment=assignment)
 
 @app.route("/search")
+@login_required
 def search():
     """Search and filter assignments"""
     text_query = request.args.get("q", "").strip()
@@ -361,7 +310,7 @@
     time_max = request.args.get("time_max", "").strip()
     show_completed = request.args.get("show_completed", "").lower() == "true"
     
-    query = {}
+    query = {"user_id": current_user.id}
     
     # Text search on title and notes
     if text_query:
@@ -447,6 +396,7 @@
     )
 
 @app.route("/export")
+@login_required
 def export_assignments():
     """Export filtered assignments as CSV"""
     text_query = request.args.get("q", "").strip()
@@ -457,7 +407,7 @@
     time_max = request.args.get("time_max", "").strip()
     show_completed = request.args.get("show_completed", "").lower() == "true"
     
-    query = {}
+    query = {"user_id": current_user.id}
     
     if text_query:
         query["$or"] = [
@@ -538,124 +488,6 @@
         mimetype="text/csv",
         headers={"Content-Disposition": "attachment;filename=assignments.csv"}
     )
-=======
-        title = request.form.get("title", "").strip()
-        course = request.form.get("course", "").strip()
-        notes = request.form.get("notes", "").strip()
-        due_date_str = request.form.get("due_date", "").strip()
-
-        # Handle priority - convert to int or default to 2
-        priority_str = request.form.get("priority", "").strip()
-        priority = int(priority_str) if priority_str else 2
-
-        if not title or not due_date_str:
-            return "Error: Title and due date are required", 400
-
-        try:
-            due_date = date.fromisoformat(due_date_str)
-            # Convert date to datetime for MongoDB (BSON requires datetime, not date)
-            due_datetime = datetime.combine(due_date, datetime.min.time())
-        except ValueError:
-            return "Error: Invalid due date format", 400
-
-        now = datetime.utcnow()
-        doc = {
-            "user_id": current_user.id,
-            "title": title,
-            "course": course,
-            "notes": notes,
-            "due_date": due_datetime,
-            "priority": priority,
-            "completed": False,
-            "created_at": now,
-            "updated_at": now,
-        }
-
-        col.insert_one(doc)
-        return redirect(url_for("index"))
-
-    return render_template("add_assignment.html")
-
-
-"""
-@app.post("/api/assignments")
-def create_assignment():
-    p = request.get_json(force=True)
-    title = (p.get("title") or "").strip()
-    due_raw = p.get("due_date")
-    course = (p.get("course") or "").strip()
-    notes = (p.get("notes") or "").strip()
-    if not title or not due_raw:
-        return jsonify({"error": "title and due_date required"}), 400
-    try:
-        due = date.fromisoformat(due_raw)
-    except ValueError:
-        return jsonify({"error": "invalid due_date"}), 400
-    now = datetime.utcnow()
-    doc = {
-        "title": title,
-        "course": course,
-        "notes": notes,
-        "due_date": due,
-        "completed": bool(p.get("completed", False)),
-        "created_at": now,
-        "updated_at": now,
-    }
-    _id = col.insert_one(doc).inserted_id
-    return jsonify(serialize(col.find_one({"_id": _id}))), 201
-"""
-
-
-@app.patch("/api/assignments/<string:assignment_id>")
-@login_required
-def update_assignment(assignment_id):
-    """Update an assignment (only if it belongs to current user)"""
-    try:
-        oid = ObjectId(assignment_id)
-    except Exception:
-        return jsonify({"error": "invalid id"}), 400
-    
-    # Verify ownership
-    doc = col.find_one({"_id": oid, "user_id": current_user.id})
-    if not doc:
-        return jsonify({"error": "not found"}), 404
-    
-    p = request.get_json(force=True)
-    update = {}
-    if "title" in p:
-        update["title"] = (p["title"] or "").strip()
-    if "course" in p:
-        update["course"] = (p["course"] or "").strip()
-    if "notes" in p:
-        update["notes"] = (p["notes"] or "").strip()
-    if "completed" in p:
-        update["completed"] = bool(p["completed"])
-    if "due_date" in p:
-        try:
-            update["due_date"] = date.fromisoformat(p["due_date"])
-        except ValueError:
-            return jsonify({"error": "invalid due_date"}), 400
-    update["updated_at"] = datetime.utcnow()
-    col.update_one({"_id": oid, "user_id": current_user.id}, {"$set": update})
-    doc = col.find_one({"_id": oid})
-    return jsonify(serialize(doc))
-
-
-@app.delete("/api/assignments/<string:assignment_id>")
-@login_required
-def delete_assignment(assignment_id):
-    """Delete an assignment (only if it belongs to current user)"""
-    try:
-        oid = ObjectId(assignment_id)
-    except Exception:
-        return jsonify({"error": "invalid id"}), 400
-    
-    result = col.delete_one({"_id": oid, "user_id": current_user.id})
-    if result.deleted_count == 0:
-        return jsonify({"error": "not found"}), 404
-    return ("", 204)
->>>>>>> 92ad1d7e
-
 
 # Authentication Routes
 @app.route("/login", methods=["GET", "POST"])
